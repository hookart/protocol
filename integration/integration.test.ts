--- conflicted
+++ resolved
@@ -15,14 +15,7 @@
   beforeEach(async () => {
     [admin, one, two] = await ethers.getSigners();
     const protocolFactory = await ethers.getContractFactory("HookProtocol");
-<<<<<<< HEAD
     const weth = await ethers.getContractFactory("WETH");
-    protocol = await protocolFactory.deploy(
-      admin.address,
-      (
-        await weth.deploy()
-      ).address
-=======
     protocol = await protocolFactory.deploy(
       admin.address,
       admin.address,
@@ -30,8 +23,9 @@
       admin.address,
       admin.address,
       admin.address,
-      admin.address
->>>>>>> 6cd1a052
+      (
+        await weth.deploy()
+      ).address
     );
   });
 
@@ -94,23 +88,17 @@
   beforeEach(async () => {
     [admin] = await ethers.getSigners();
     const protocolFactory = await ethers.getContractFactory("HookProtocol");
-<<<<<<< HEAD
     const weth = await ethers.getContractFactory("WETH");
     protocol = await protocolFactory.deploy(
-      admin.address,
-      (
-        await weth.deploy()
-      ).address
-=======
-    protocol = protocol = await protocolFactory.deploy(
       admin.address,
       admin.address,
       admin.address,
       admin.address,
       admin.address,
       admin.address,
-      admin.address
->>>>>>> 6cd1a052
+      (
+        await weth.deploy()
+      ).address
     );
 
     const vaultImplFactory = await ethers.getContractFactory(
