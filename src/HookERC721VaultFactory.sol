// SPDX-License-Identifier: MIT
//
//        █████████████▌                                        ▐█████████████
//        █████████████▌                                        ▐█████████████
//        █████████████▌                                        ▐█████████████
//        █████████████▌                                        ▐█████████████
//        █████████████▌                                        ▐█████████████
//        █████████████▌                                        ▐█████████████
//        █████████████▌                                        ▐█████████████
//        █████████████▌                                        ▐█████████████
//        ██████████████                                        ██████████████
//        ██████████████          ▄▄████████████████▄▄         ▐█████████████▌
//        ██████████████    ▄█████████████████████████████▄    ██████████████
//         ██████████▀   ▄█████████████████████████████████   ██████████████▌
//          ██████▀   ▄██████████████████████████████████▀  ▄███████████████
//           ███▀   ██████████████████████████████████▀   ▄████████████████
//            ▀▀  ████████████████████████████████▀▀   ▄█████████████████▌
//              █████████████████████▀▀▀▀▀▀▀      ▄▄███████████████████▀
//             ██████████████████▀    ▄▄▄█████████████████████████████▀
//            ████████████████▀   ▄█████████████████████████████████▀  ██▄
//          ▐███████████████▀  ▄██████████████████████████████████▀   █████▄
//          ██████████████▀  ▄█████████████████████████████████▀   ▄████████
//         ██████████████▀   ███████████████████████████████▀   ▄████████████
//        ▐█████████████▌     ▀▀▀▀████████████████████▀▀▀▀      █████████████▌
//        ██████████████                                        ██████████████
//        █████████████▌                                        ██████████████
//        █████████████▌                                        ██████████████
//        █████████████▌                                        ██████████████
//        █████████████▌                                        ██████████████
//        █████████████▌                                        ██████████████
//        █████████████▌                                        ██████████████
//        █████████████▌                                        ██████████████
//        █████████████▌                                        ██████████████

pragma solidity ^0.8.10;

import "@openzeppelin/contracts/utils/Create2.sol";

import "./HookBeaconProxy.sol";

import "./interfaces/IHookERC721VaultFactory.sol";
import "./interfaces/IHookERC721Vault.sol";
import "./interfaces/IHookProtocol.sol";
import "./interfaces/IInitializeableBeacon.sol";

import "./mixin/PermissionConstants.sol";

import "./lib/BeaconSalts.sol";

/// @title Hook Vault Factory
/// @author Jake Nyquist -- j@hook.xyz
/// @dev See {IHookERC721VaultFactory}.
/// @dev The factory itself is non-upgradeable; however, each vault is upgradeable (i.e. all vaults)
/// created by this factory can be upgraded at one time via the beacon pattern.
contract HookERC721VaultFactory is
  IHookERC721VaultFactory,
  PermissionConstants
{
  /// @notice Registry of all of the active vaults within the protocol, allowing users to find vaults by
  /// project address and tokenId;
  /// @dev From this view, we do not know if a vault is empty or full
  mapping(address => mapping(uint256 => IHookERC721Vault))
    public
    override getVault;

  /// @notice Registry of all of the active multi-vaults within the protocol
  mapping(address => IHookERC721Vault) public override getMultiVault;

  address private _hookProtocol;
  address private _beacon;
  address private _multiBeacon;

  constructor(
    address hookProtocolAddress,
    address beaconAddress,
    address multiBeaconAddress
  ) {
    require(
      Address.isContract(hookProtocolAddress),
      "hook protocol must be a contract"
    );
    require(
      Address.isContract(beaconAddress),
      "beacon address must be a contract"
    );
    require(
      Address.isContract(multiBeaconAddress),
      "multi beacon address must be a contract"
    );
    _hookProtocol = hookProtocolAddress;
    _beacon = beaconAddress;
    _multiBeacon = multiBeaconAddress;
  }

  /// @notice See {IHookERC721VaultFactory-makeMultiVault}.
  function makeMultiVault(address nftAddress)
    external
    returns (IHookERC721Vault)
  {
    require(
      IHookProtocol(_hookProtocol).hasRole(ALLOWLISTER_ROLE, msg.sender) ||
        IHookProtocol(_hookProtocol).hasRole(ALLOWLISTER_ROLE, address(0)),
      "makeMultiVault -- Only accounts with the ALLOWLISTER role can make new multiVaults"
    );

    require(
      getMultiVault[nftAddress] == IHookERC721Vault(address(0)),
      "makeMultiVault -- vault cannot already exist"
    );

    IInitializeableBeacon bp = IInitializeableBeacon(
      Create2.deploy(
        0,
        BeaconSalts.multiVaultSalt(nftAddress),
        type(HookBeaconProxy).creationCode
      )
    );

    bp.initializeBeacon(
      _multiBeacon,
      /// This is the ABI encoded initializer on the IHookERC721Vault.sol
      abi.encodeWithSignature(
        "initialize(address,address)",
        nftAddress,
        _hookProtocol
      )
    );

    IHookERC721Vault vault = IHookERC721Vault(address(bp));
    getMultiVault[nftAddress] = vault;
    emit ERC721MultiVaultCreated(nftAddress, address(bp));
    
    return vault;
  }

  /// @notice See {IHookERC721VaultFactory-makeSoloVault}.
  function makeSoloVault(address nftAddress, uint256 tokenId)
    public
<<<<<<< HEAD
    override
    returns (IHookERC721Vault vault)
=======
    returns (IHookERC721Vault)
>>>>>>> 48be12ed
  {
    require(
      getVault[nftAddress][tokenId] == IHookERC721Vault(address(0)),
      "makeVault -- a vault cannot already exist"
    );

    IInitializeableBeacon bp = IInitializeableBeacon(
      Create2.deploy(
        0,
        BeaconSalts.soloVaultSalt(nftAddress, tokenId),
        type(HookBeaconProxy).creationCode
      )
    );

    bp.initializeBeacon(
      _beacon,
      /// This is the ABI encoded initializer on the IHookERC721MultiVault.sol
      abi.encodeWithSignature(
        "initialize(address,uint256,address)",
        nftAddress,
        tokenId,
        _hookProtocol
      )
    );
    IHookERC721Vault vault = IHookERC721Vault(address(bp));
    getVault[nftAddress][tokenId] = vault;

    emit ERC721VaultCreated(nftAddress, tokenId, address(vault));

    return vault;
  }

  /// @notice See {IHookERC721VaultFactory-findOrCreateVault}.
  function findOrCreateVault(address nftAddress, uint256 tokenId)
    external
    returns (IHookERC721Vault)
  {
    if (getMultiVault[nftAddress] != IHookERC721Vault(address(0))) {
      return getMultiVault[nftAddress];
    }

    if (getVault[nftAddress][tokenId] != IHookERC721Vault(address(0))) {
      return getVault[nftAddress][tokenId];
    }

    return makeSoloVault(nftAddress, tokenId);
  }
}<|MERGE_RESOLUTION|>--- conflicted
+++ resolved
@@ -129,19 +129,15 @@
     IHookERC721Vault vault = IHookERC721Vault(address(bp));
     getMultiVault[nftAddress] = vault;
     emit ERC721MultiVaultCreated(nftAddress, address(bp));
-    
+
     return vault;
   }
 
   /// @notice See {IHookERC721VaultFactory-makeSoloVault}.
   function makeSoloVault(address nftAddress, uint256 tokenId)
     public
-<<<<<<< HEAD
     override
-    returns (IHookERC721Vault vault)
-=======
     returns (IHookERC721Vault)
->>>>>>> 48be12ed
   {
     require(
       getVault[nftAddress][tokenId] == IHookERC721Vault(address(0)),
