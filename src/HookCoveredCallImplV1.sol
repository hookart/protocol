// SPDX-License-Identifier: MIT
//
//        █████████████▌                                        ▐█████████████
//        █████████████▌                                        ▐█████████████
//        █████████████▌                                        ▐█████████████
//        █████████████▌                                        ▐█████████████
//        █████████████▌                                        ▐█████████████
//        █████████████▌                                        ▐█████████████
//        █████████████▌                                        ▐█████████████
//        █████████████▌                                        ▐█████████████
//        ██████████████                                        ██████████████
//        ██████████████          ▄▄████████████████▄▄         ▐█████████████▌
//        ██████████████    ▄█████████████████████████████▄    ██████████████
//         ██████████▀   ▄█████████████████████████████████   ██████████████▌
//          ██████▀   ▄██████████████████████████████████▀  ▄███████████████
//           ███▀   ██████████████████████████████████▀   ▄████████████████
//            ▀▀  ████████████████████████████████▀▀   ▄█████████████████▌
//              █████████████████████▀▀▀▀▀▀▀      ▄▄███████████████████▀
//             ██████████████████▀    ▄▄▄█████████████████████████████▀
//            ████████████████▀   ▄█████████████████████████████████▀  ██▄
//          ▐███████████████▀  ▄██████████████████████████████████▀   █████▄
//          ██████████████▀  ▄█████████████████████████████████▀   ▄████████
//         ██████████████▀   ███████████████████████████████▀   ▄████████████
//        ▐█████████████▌     ▀▀▀▀████████████████████▀▀▀▀      █████████████▌
//        ██████████████                                        ██████████████
//        █████████████▌                                        ██████████████
//        █████████████▌                                        ██████████████
//        █████████████▌                                        ██████████████
//        █████████████▌                                        ██████████████
//        █████████████▌                                        ██████████████
//        █████████████▌                                        ██████████████
//        █████████████▌                                        ██████████████
//        █████████████▌                                        ██████████████

pragma solidity ^0.8.10;

import "@openzeppelin/contracts/security/ReentrancyGuard.sol";
import "@openzeppelin/contracts/proxy/utils/Initializable.sol";
import "@openzeppelin/contracts/utils/Counters.sol";
import "@openzeppelin/contracts/token/ERC721/IERC721.sol";
import "@openzeppelin/contracts/utils/Create2.sol";

import "./lib/Entitlements.sol";
import "./lib/BeaconSalts.sol";

import "./interfaces/IHookERC721VaultFactory.sol";
import "./interfaces/IHookVault.sol";
import "./interfaces/IHookCoveredCall.sol";
import "./interfaces/IHookProtocol.sol";
import "./interfaces/IHookERC721Vault.sol";
import "./interfaces/IWETH.sol";

import "./mixin/PermissionConstants.sol";
import "./mixin/HookInstrumentERC721.sol";

/// @title HookCoveredCallImplV1 an implementation of covered calls on Hook
/// @author Jake Nyquist -- j@hook.xyz
/// @custom:coauthor Regynald Augustin -- regy@hook.xyz
/// @notice See {IHookCoveredCall}.
/// @dev In the context of a single call option, the role of the writer is non-transferrable.
/// @dev This contract is intended to be an implementation referenced by a proxy
contract HookCoveredCallImplV1 is
  IHookCoveredCall,
  HookInstrumentERC721,
  ReentrancyGuard,
  Initializable,
  PermissionConstants
{
  using Counters for Counters.Counter;

  /// @notice The metadata for each covered call option stored within the protocol
  /// @param writer The address of the writer that created the call option
  /// @param owner The address of the current owner of the underlying, updated as bidding occurs
  /// @param vaultAddress the address of the vault holding the underlying asset
  /// @param assetId the asset id of the underlying within the vault
  /// @param strike The strike price to exercise the call option
  /// @param expiration The expiration time of the call option
  /// @param settled a flag that marks when a settlement action has taken place successfully. Once this flag is set, ETH should not
  /// be sent from the contract related to this particular option
  /// @param bid is the current high bid in the settlement auction
  /// @param highBidder is the address that made the current winning bid in the settlement auction
  struct CallOption {
    address writer;
    uint32 expiration;
    uint32 assetId;
    address vaultAddress;
    uint128 strike;
    uint128 bid;
    address highBidder;
    bool settled;
  }

  /// --- Storage

  /// @dev holds the current ID for the last minted option. The optionId also serves as the tokenId for
  /// the associated option instrument NFT.
  Counters.Counter private _optionIds;

  /// @dev the address of the factory in the Hook protocol that can be used to generate ERC721 vaults
  IHookERC721VaultFactory private _erc721VaultFactory;

  /// @dev the address of the deployed hook protocol contract, which has permissions and access controls
  IHookProtocol private _protocol;

  /// @dev storage of all existing options contracts.
  mapping(uint256 => CallOption) public optionParams;

  /// @dev storage of current call active call option for a specific asset
  /// mapping(vaultAddress => mapping(assetId => CallOption))
  // the call option is is referenced via the optionID stored in optionParams
  mapping(IHookVault => mapping(uint32 => uint256)) public assetOptions;

  /// @dev mapping to store the amount of eth in wei that may
  /// be claimed by the current ownerOf the option nft.
  mapping(uint256 => uint256) public optionClaims;

  /// @dev the address of the token contract permitted to serve as underlying assets for this
  /// instrument.
  address public allowedUnderlyingAddress;

  /// @dev the address of WETH on the chain where this contract is deployed
  address public weth;

  /// @dev this is the minimum duration of an option created in this contract instance
  uint256 public minimumOptionDuration;

  /// @dev this is the minimum amount of the current bid that the new bid
  /// must exceed the current bid by in order to be considered valid.
  /// This amount is expressed in basis points (i.e. 1/100th of 1%)
  uint256 public minBidIncrementBips;

  /// @dev this is the amount of time before the expiration of the option
  /// that the settlement auction will begin.
  uint256 public settlementAuctionStartOffset;

  /// @dev this is a flag that can be set to pause this particular
  /// instance of the call option contract.
  /// NOTE: settlement auctions are still enabled in
  /// this case because pausing the market should not change the
  /// financial situation for the holder of the options.
  bool public marketPaused;

  /// @dev Emitted when the market is paused or unpaused
  /// @param paused true if paused false otherwise
  event MarketPauseUpdated(bool paused);

  /// @dev Emitted when the bid increment is updated
  /// @param bidIncrementBips the new bid increment amount in bips
  event MinBidIncrementUpdated(uint256 bidIncrementBips);

  /// @dev emitted when the settlement auction start offset is updated
  /// @param startOffset new number of seconds from expiration when the start offset begins
  event SettlementAuctionStartOffsetUpdated(uint256 startOffset);

  /// @dev emitted when the minimum duration for an option is changed
  /// @param optionDuration new minimum length of an option in seconds.
  event MinOptionDurationUpdated(uint256 optionDuration);

  /// --- Constructor
  // the constructor cannot have arguments in proxied contracts.
  constructor() HookInstrumentERC721("Call") {}

  /// @notice Initializes the specific instance of the instrument contract.
  /// @dev Because the deployed contract is proxied, arguments unique to each deployment
  /// must be passed in an individual initializer. This function is like a constructor.
  /// @param protocol the address of the Hook protocol (which contains configurations)
  /// @param nftContract the address for the ERC-721 contract that can serve as underlying instruments
  /// @param hookVaultFactory the address of the ERC-721 vault registry
  function initialize(
    address protocol,
    address nftContract,
    address hookVaultFactory,
    address preApprovedMarketplace
  ) public initializer {
    _protocol = IHookProtocol(protocol);
    _erc721VaultFactory = IHookERC721VaultFactory(hookVaultFactory);
    weth = _protocol.getWETHAddress();
    _preApprovedMarketplace = preApprovedMarketplace;
    allowedUnderlyingAddress = nftContract;
    /// increment the optionId such that id=0 can be treated as the null value
    _optionIds.increment();

    /// Initialize basic configuration.
    /// Even though these are defaults, we cannot set them in the constructor because
    /// each instance of this contract will need to have the storage initialized
    /// to read from these values (this is the implementation contract pointed to by a proxy)
    minimumOptionDuration = 1 days;
    minBidIncrementBips = 50;
    settlementAuctionStartOffset = 1 days;
    marketPaused = false;
  }

  /// ---- Option Writer Functions ---- //

  /// @dev See {IHookCoveredCall-mintWithVault}.
  function mintWithVault(
    address vaultAddress,
    uint32 assetId,
    uint128 strikePrice,
    uint32 expirationTime,
    Signatures.Signature calldata signature
  ) external nonReentrant whenNotPaused returns (uint256) {
    IHookVault vault = IHookVault(vaultAddress);
    require(
      allowedUnderlyingAddress == vault.assetAddress(assetId),
      "mintWithVault -- token must be on the project allowlist"
    );
    require(
      vault.getHoldsAsset(assetId),
      "mintWithVault-- asset must be in vault"
    );
    require(
      _allowedVaultImplementation(
        vaultAddress,
        allowedUnderlyingAddress,
        assetId
      ),
      "mintWithVault -- can only mint with protocol vaults"
    );
    // the beneficial owner is the only one able to impose entitlements, so
    // we need to require that they've done so here.
    address writer = vault.getBeneficialOwner(assetId);

    require(
      msg.sender == writer || msg.sender == vault.getApproved(assetId),
      "mintWithVault -- called by someone other than the beneficial owner or approved operator"
    );

    vault.imposeEntitlement(
      address(this),
      expirationTime,
      assetId,
      signature.v,
      signature.r,
      signature.s
    );

    return
      _mintOptionWithVault(writer, vault, assetId, strikePrice, expirationTime);
  }

  /// @dev See {IHookCoveredCall-mintWithEntitledVault}.
  function mintWithEntitledVault(
    address vaultAddress,
    uint32 assetId,
    uint128 strikePrice,
    uint32 expirationTime
  ) external nonReentrant whenNotPaused returns (uint256) {
    IHookVault vault = IHookVault(vaultAddress);

    require(
      allowedUnderlyingAddress == vault.assetAddress(assetId),
      "mintWithVault -- token must be on the project allowlist"
    );
    require(
      vault.getHoldsAsset(assetId),
      "mintWithVault-- asset must be in vault"
    );
    (bool active, address operator) = vault.getCurrentEntitlementOperator(
      assetId
    );
    require(
      active && operator == address(this),
      "mintWithVault -- call contact must be the entitled operator"
    );

    require(
      expirationTime == vault.entitlementExpiration(assetId),
      "mintWithVault -- entitlement expiration must match call expiration"
    );
    require(
      _allowedVaultImplementation(
        vaultAddress,
        allowedUnderlyingAddress,
        assetId
      ),
      "mintWithVault -- can only mint with protocol vaults"
    );

    // the beneficial owner owns the asset so
    // they should receive the option.
    address writer = vault.getBeneficialOwner(assetId);

    require(
      writer == msg.sender || vault.getApproved(assetId) == msg.sender,
      "mintWithVault -- only the beneficial owner can create a call option with an entitled vault"
    );

    return
      _mintOptionWithVault(writer, vault, assetId, strikePrice, expirationTime);
  }

  /// @dev See {IHookCoveredCall-mintWithErc721}.
  function mintWithErc721(
    address tokenAddress,
    uint256 tokenId,
    uint128 strikePrice,
    uint32 expirationTime
  ) external nonReentrant whenNotPaused returns (uint256) {
    address tokenOwner = IERC721(tokenAddress).ownerOf(tokenId);
    require(
      allowedUnderlyingAddress == tokenAddress,
      "mintWithErc721 -- token must be on the project allowlist"
    );

    require(
      msg.sender == tokenOwner ||
        IERC721(tokenAddress).isApprovedForAll(tokenOwner, msg.sender) ||
        IERC721(tokenAddress).getApproved(tokenId) == msg.sender,
      "mintWithErc721 -- caller must be token owner or operator"
    );

    // NOTE: we can mint the option since our contract is approved
    // this is to ensure additionally that the msg.sender isn't a unexpected address
    require(
      IERC721(tokenAddress).isApprovedForAll(tokenOwner, address(this)) ||
        IERC721(tokenAddress).getApproved(tokenId) == address(this),
      "mintWithErc721 -- HookCoveredCall must be operator"
    );

    // FIND OR CREATE HOOK VAULT, SET AN ENTITLEMENT
    IHookERC721Vault vault = _erc721VaultFactory.findOrCreateVault(
      tokenAddress,
      tokenId
    );

    uint32 assetId = 0;
    if (
      address(vault) ==
      Create2.computeAddress(
        BeaconSalts.multiVaultSalt(tokenAddress),
        BeaconSalts.ByteCodeHash,
        address(_erc721VaultFactory)
      )
    ) {
      // If the vault is a multi-vault, it requires that the assetId matches the
      // tokenId, instead of having a standard assetI of 0
      assetId = uint32(tokenId);
    }

    uint256 optionId = _mintOptionWithVault(
      tokenOwner,
      IHookVault(vault),
      assetId,
      strikePrice,
      expirationTime
    );

    // transfer the underlying asset into our vault, passing along the entitlement. The entitlement specified
    // here will be accepted by the vault because we are also simultaneously tendering the asset.
    IERC721(tokenAddress).safeTransferFrom(
      tokenOwner,
      address(vault),
      tokenId,
      abi.encode(tokenOwner, address(this), expirationTime)
    );

    // make sure that the vault actually has the asset.
    require(
      IERC721(tokenAddress).ownerOf(tokenId) == address(vault),
      "mintWithErc712 -- asset must be in vault"
    );

    return optionId;
  }

  /// @notice internal use function to record the option and mint it
  /// @dev the vault is completely unchecked here, so the caller must ensure the vault is created,
  /// has a valid entitlement, and has the asset inside it
  /// @param writer the writer of the call option, usually the current owner of the underlying asset
  /// @param vault the address of the IHookVault which contains the underlying asset
  /// @param assetId the id of the underlying asset
  /// @param strikePrice the strike price for this current option, in ETH
  /// @param expirationTime the time after which the option will be considered expired
  function _mintOptionWithVault(
    address writer,
    IHookVault vault,
    uint32 assetId,
    uint128 strikePrice,
    uint32 expirationTime
  ) private returns (uint256) {
    // NOTE: The settlement auction always occurs one day before expiration
    require(
      expirationTime > block.timestamp + minimumOptionDuration,
      "_mintOptionWithVault -- expirationTime must be more than one day in the future time"
    );

    // verify that, if there is a previous option on this asset, it has already settled.
    uint256 prevOptionId = assetOptions[vault][assetId];
    if (prevOptionId != 0) {
      require(
        optionParams[prevOptionId].settled,
        "_mintOptionWithVault -- previous option must be settled"
      );
    }

    // generate the next optionId
    _optionIds.increment();
    uint256 newOptionId = _optionIds.current();

    // save the option metadata
    optionParams[newOptionId] = CallOption({
      writer: writer,
      vaultAddress: address(vault),
      assetId: assetId,
      strike: strikePrice,
      expiration: expirationTime,
      bid: 0,
      highBidder: address(0),
      settled: false
    });

    // send the option NFT to the underlying token owner.
    _safeMint(writer, newOptionId);

    // If msg.sender and tokenOwner are different accounts, approve the msg.sender
    // to transfer the option NFT as it already had the right to transfer the underlying NFT.
    if (msg.sender != writer) {
      _approve(msg.sender, newOptionId);
    }

    // OptionID is null
    assetOptions[vault][assetId] = newOptionId;

    emit CallCreated(
      writer,
      address(vault),
      assetId,
      newOptionId,
      strikePrice,
      expirationTime
    );

    return newOptionId;
  }

  // --- Bidder Functions

  modifier biddingEnabled(uint256 optionId) {
    CallOption memory call = optionParams[optionId];
    require(
      call.expiration > block.timestamp,
      "biddingEnabled -- option already expired"
    );
    require(
      (call.expiration - settlementAuctionStartOffset) <= block.timestamp,
      "biddingEnabled -- bidding starts on last day"
    );
    require(
      !call.settled,
      "biddingEnabled -- the owner has already settled the call option"
    );
    _;
  }

  /// @dev method to verify that a particular vault was created by the protocol's vault factory
  /// @param vaultAddress location where the vault is deployed
  /// @param underlyingAddress address of underlying asset
  /// @param assetId id of the asset within the vault
  function _allowedVaultImplementation(
    address vaultAddress,
    address underlyingAddress,
    uint32 assetId
  ) internal view returns (bool) {
    // First check if the multiVault is the one to save a bit of gas
    // in the case the user is optimizing for gas savings (by using MultiVault)
    if (
      vaultAddress ==
      Create2.computeAddress(
        BeaconSalts.multiVaultSalt(underlyingAddress),
        BeaconSalts.ByteCodeHash,
        address(_erc721VaultFactory)
      )
    ) {
      return true;
    }

    try IHookERC721Vault(vaultAddress).assetTokenId(assetId) returns (
      uint256 _tokenId
    ) {
      if (
        vaultAddress ==
        Create2.computeAddress(
          BeaconSalts.soloVaultSalt(underlyingAddress, _tokenId),
          BeaconSalts.ByteCodeHash,
          address(_erc721VaultFactory)
        )
      ) {
        return true;
      }
    } catch (bytes memory) {
      return false;
    }

    return false;
  }

  /// @dev See {IHookCoveredCall-bid}.
  function bid(uint256 optionId)
    external
    payable
    nonReentrant
    biddingEnabled(optionId)
  {
    uint128 bidAmt = uint128(msg.value);
    CallOption storage call = optionParams[optionId];

    if (msg.sender == call.writer) {
      /// handle the case where an option writer bids on
      /// an underlying asset that they owned. In this case, as they would be
      /// the recipient of the spread after the auction, they are able to bid
      /// paying only the difference between their bid and the strike.
      bidAmt += call.strike;
    }

    require(
      bidAmt >= call.bid + ((call.bid * minBidIncrementBips) / 10000),
      "bid - bid is lower than the current bid + minBidIncrementBips"
    );
    require(bidAmt > call.strike, "bid - bid is lower than the strike price");

    _returnBidToPreviousBidder(call);

    // set the new bidder
    call.bid = bidAmt;
    call.highBidder = msg.sender;

    // the new high bidder is the beneficial owner of the asset.
    // The beneficial owner must be set here instead of with a settlement
    // because otherwise the writer will be able to remove the asset from the vault
    // between the expiration and the settlement call, effectively stealing the asset.
    IHookVault(call.vaultAddress).setBeneficialOwner(call.assetId, msg.sender);

    // emit event
    emit Bid(optionId, bidAmt, msg.sender);
  }

  function _returnBidToPreviousBidder(CallOption storage call) internal {
    uint256 unNormalizedHighBid = call.bid;
    if (call.highBidder == call.writer) {
      unNormalizedHighBid -= call.strike;
    }

    // return current bidder's money
    _safeTransferETHWithFallback(call.highBidder, unNormalizedHighBid);
  }

  /// @dev See {IHookCoveredCall-currentBid}.
  function currentBid(uint256 optionId) external view returns (uint128) {
    return optionParams[optionId].bid;
  }

  /// @dev See {IHookCoveredCall-currentBidder}.
  function currentBidder(uint256 optionId) external view returns (address) {
    return optionParams[optionId].highBidder;
  }

  // ----- END OF OPTION FUNCTIONS ---------//

  /// @dev See {IHookCoveredCall-settleOption}.
  function settleOption(uint256 optionId) external nonReentrant {
    CallOption storage call = optionParams[optionId];
    require(
      call.highBidder != address(0),
      "settle -- bid must be won by someone"
    );
    require(
      call.expiration < block.timestamp,
      "settle -- option must be expired"
    );
    require(!call.settled, "settle -- the call cannot already be settled");

    uint256 spread = call.bid - call.strike;

    address optionOwner = ownerOf(optionId);

    // set settled to prevent an additional attempt to settle the option
    optionParams[optionId].settled = true;

    // If the option writer is the high bidder they don't receive the strike because they bid on the spread.
    if (call.highBidder != call.writer) {
      // send option writer the strike price
      _safeTransferETHWithFallback(call.writer, call.strike);
    }

    bool claimable = false;
    if (msg.sender == optionOwner) {
      // send option holder their earnings
      _safeTransferETHWithFallback(optionOwner, spread);

      // burn nft
      _burn(optionId);
    } else {
      optionClaims[optionId] = spread;
      claimable = true;
    }
    emit CallSettled(optionId, claimable);
  }

  /// @dev See {IHookCoveredCall-reclaimAsset}.
  function reclaimAsset(uint256 optionId, bool returnNft)
    external
    nonReentrant
  {
    CallOption storage call = optionParams[optionId];
    require(
      msg.sender == call.writer,
      "reclaimAsset -- asset can only be reclaimed by the writer"
    );
    require(
      !call.settled,
      "reclaimAsset -- the option has already been settled"
    );
    require(
      call.writer == ownerOf(optionId),
      "reclaimAsset -- the option must be owned by the writer"
    );
    require(
      call.expiration > block.timestamp,
      "reclaimAsset -- the option must not be expired"
    );

    // burn the option NFT
    _burn(optionId);

    // settle the option
    call.settled = true;

    if (call.highBidder != address(0)) {
      // return current bidder's money
      if (call.highBidder == call.writer) {
        // handle the case where the writer is reclaiming as option they were the high bidder of
        _safeTransferETHWithFallback(call.highBidder, call.bid - call.strike);
      } else {
        _safeTransferETHWithFallback(call.highBidder, call.bid);
      }

      // if we have a bid, we may have set the bidder, so make sure to revert it here.
      IHookVault(call.vaultAddress).setBeneficialOwner(
        call.assetId,
        call.writer
      );
    }

    if (returnNft) {
      // Because the call is not expired, we should be able to reclaim the asset from the vault
      IHookVault(call.vaultAddress).clearEntitlementAndDistribute(
        call.assetId,
        call.writer
      );
    } else {
      IHookVault(call.vaultAddress).clearEntitlement(call.assetId);
    }

    emit CallReclaimed(optionId);
  }

  /// @dev See {IHookCoveredCall-burnExpiredOption}.
<<<<<<< HEAD
  function burnExpiredOption(uint256 optionId) external {
=======
  function burnExpiredOption(uint256 optionId)
    external
    nonReentrant
    whenNotPaused
  {
>>>>>>> 9f328b65
    CallOption storage call = optionParams[optionId];

    require(
      block.timestamp > call.expiration,
      "burnExpiredOption -- the option must be expired"
    );

    require(
      !call.settled,
      "burnExpiredOption -- the option has already been settled"
    );

    require(
      call.highBidder == address(0),
      "burnExpiredOption -- the option must not have bids"
    );

    // burn the option NFT
    _burn(optionId);

    // settle the option
    call.settled = true;

    emit ExpiredCallBurned(optionId);
  }

  /// @dev See {IHookCoveredCall-claimOptionProceeds}
  function claimOptionProceeds(uint256 optionId) external {
    address optionOwner = ownerOf(optionId);
    require(
      msg.sender == optionOwner,
      "claimOptionProceeds -- only the option owner can claim their proceeds"
    );
    if (optionClaims[optionId] != 0) {
      emit CallProceedsDistributed(
        optionId,
        optionOwner,
        optionClaims[optionId]
      );
      _safeTransferETHWithFallback(optionOwner, optionClaims[optionId]);
      delete optionClaims[optionId];
      _burn(optionId);
    }
  }

  //// ---- Administrative Fns.

  // forward to protocol-level pauseability
  modifier whenNotPaused() {
    require(!marketPaused, "whenNotPaused -- market is paused");
    _protocol.throwWhenPaused();
    _;
  }

  modifier onlyMarketController() {
    require(
      _protocol.hasRole(MARKET_CONF, msg.sender),
      "onlyMarketController -- caller does not have the MARKET_CONF protocol role"
    );
    _;
  }

  /// @dev configures the minimum duration for a newly minted option. Options must be at
  /// least this far away in the future.
  /// @param newMinDuration is the minimum option duration in seconds
  function setMinOptionDuration(uint256 newMinDuration)
    public
    onlyMarketController
  {
    require(
      settlementAuctionStartOffset < newMinDuration,
      "the settlement auctions cannot start sooner than an option expired"
    );
    minimumOptionDuration = newMinDuration;
    emit MinOptionDurationUpdated(newMinDuration);
  }

  /// @dev set the minimum overage, in bips, for a new bid compared to the current bid.
  /// @param newBidIncrement the minimum bid increment in basis points (1/100th of 1%)
  function setBidIncrement(uint256 newBidIncrement)
    public
    onlyMarketController
  {
    require(
      newBidIncrement < 20 * 100,
      "the bid increment must be less than 20%"
    );
    minBidIncrementBips = newBidIncrement;
    emit MinBidIncrementUpdated(newBidIncrement);
  }

  /// @dev set the settlement auction start offset. Settlement auctions begin at this time prior to expiration.
  /// @param newSettlementStartOffset in seconds (i.e. block.timestamp increments)
  function setSettlementAuctionStartOffset(uint256 newSettlementStartOffset)
    public
    onlyMarketController
  {
    require(
      newSettlementStartOffset < minimumOptionDuration,
      "the settlement auctions cannot start sooner than an option expired"
    );
    settlementAuctionStartOffset = newSettlementStartOffset;
    emit SettlementAuctionStartOffsetUpdated(newSettlementStartOffset);
  }

  /// @dev sets a paused / unpaused state for the market corresponding to this contract
  /// @param paused should the market be set to paused or unpaused
  function setMarketPaused(bool paused) public onlyMarketController {
    require(
      marketPaused == !paused,
      "setMarketPaused -- cannot set to current state"
    );
    marketPaused = paused;
    emit MarketPauseUpdated(paused);
  }

  //// ------------------------- NFT RELATED FUNCTIONS ------------------------------- ////
  //// These functions are overrides needed by the HookInstrumentNFT library in order   ////
  //// to generate the NFT view for the project.                                       ////

  /// @dev see {IHookCoveredCall-getVaultAddress}.
  function getVaultAddress(uint256 optionId)
    public
    view
    override
    returns (address)
  {
    return optionParams[optionId].vaultAddress;
  }

  /// @dev see {IHookCoveredCall-getOptionIdForAsset}
  function getOptionIdForAsset(address vault, uint32 assetId)
    external
    view
    returns (uint256)
  {
    return assetOptions[IHookVault(vault)][assetId];
  }

  /// @dev see {IHookCoveredCall-getAssetId}.
  function getAssetId(uint256 optionId) public view override returns (uint32) {
    return optionParams[optionId].assetId;
  }

  /// @dev see {IHookCoveredCall-getStrikePrice}.
  function getStrikePrice(uint256 optionId)
    public
    view
    override
    returns (uint256)
  {
    return optionParams[optionId].strike;
  }

  /// @dev see {IHookCoveredCall-getExpiration}.
  function getExpiration(uint256 optionId)
    public
    view
    override
    returns (uint256)
  {
    return optionParams[optionId].expiration;
  }

  //// ----------------------------- ETH TRANSFER UTILITIES --------------------------- ////

  /// @notice Transfer ETH. If the ETH transfer fails, wrap the ETH and try send it as WETH.
  /// @dev this transfer failure could occur if the transferee is a malicious contract
  /// so limiting the gas and persisting on fail helps prevent the impact of these calls.
  function _safeTransferETHWithFallback(address to, uint256 amount) internal {
    if (!_safeTransferETH(to, amount)) {
      IWETH(weth).deposit{value: amount}();
      IWETH(weth).transfer(to, amount);
    }
  }

  /// @notice Transfer ETH and return the success status.
  /// @dev This function only forwards 30,000 gas to the callee.
  /// this prevents malicious contracts from causing the next bidder to run out of gas,
  /// which would prevent them from bidding successfully
  function _safeTransferETH(address to, uint256 value) internal returns (bool) {
    (bool success, ) = to.call{value: value, gas: 30_000}(new bytes(0));
    return success;
  }
}<|MERGE_RESOLUTION|>--- conflicted
+++ resolved
@@ -656,15 +656,11 @@
   }
 
   /// @dev See {IHookCoveredCall-burnExpiredOption}.
-<<<<<<< HEAD
-  function burnExpiredOption(uint256 optionId) external {
-=======
   function burnExpiredOption(uint256 optionId)
     external
     nonReentrant
     whenNotPaused
   {
->>>>>>> 9f328b65
     CallOption storage call = optionParams[optionId];
 
     require(
