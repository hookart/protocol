// SPDX-License-Identifier: MIT
//
//        █████████████▌                                        ▐█████████████
//        █████████████▌                                        ▐█████████████
//        █████████████▌                                        ▐█████████████
//        █████████████▌                                        ▐█████████████
//        █████████████▌                                        ▐█████████████
//        █████████████▌                                        ▐█████████████
//        █████████████▌                                        ▐█████████████
//        █████████████▌                                        ▐█████████████
//        ██████████████                                        ██████████████
//        ██████████████          ▄▄████████████████▄▄         ▐█████████████▌
//        ██████████████    ▄█████████████████████████████▄    ██████████████
//         ██████████▀   ▄█████████████████████████████████   ██████████████▌
//          ██████▀   ▄██████████████████████████████████▀  ▄███████████████
//           ███▀   ██████████████████████████████████▀   ▄████████████████
//            ▀▀  ████████████████████████████████▀▀   ▄█████████████████▌
//              █████████████████████▀▀▀▀▀▀▀      ▄▄███████████████████▀
//             ██████████████████▀    ▄▄▄█████████████████████████████▀
//            ████████████████▀   ▄█████████████████████████████████▀  ██▄
//          ▐███████████████▀  ▄██████████████████████████████████▀   █████▄
//          ██████████████▀  ▄█████████████████████████████████▀   ▄████████
//         ██████████████▀   ███████████████████████████████▀   ▄████████████
//        ▐█████████████▌     ▀▀▀▀████████████████████▀▀▀▀      █████████████▌
//        ██████████████                                        ██████████████
//        █████████████▌                                        ██████████████
//        █████████████▌                                        ██████████████
//        █████████████▌                                        ██████████████
//        █████████████▌                                        ██████████████
//        █████████████▌                                        ██████████████
//        █████████████▌                                        ██████████████
//        █████████████▌                                        ██████████████
//        █████████████▌                                        ██████████████

pragma solidity ^0.8.10;

import "@openzeppelin/contracts/access/AccessControl.sol";
import "@openzeppelin/contracts/security/Pausable.sol";

import "./interfaces/IHookProtocol.sol";

import "./mixin/PermissionConstants.sol";

import "@openzeppelin/contracts/utils/Address.sol";

/// @dev Other contracts in the protocol refer to this one to get configuration and pausing issues.
/// to reduce attack surface area, this contract cannot be upgraded; however, additional roles can be
/// added.
///
/// This contract does not implement any specific timelocks or other safety measures. The roles are granted
/// with the principal of least privilege. As the protocol matures, these additional measures can be layered
/// by granting these roles to other contracts. In the extreme, the upgrade and other roles can be burned,
/// which would effectively make the protocol static and non-upgradeable.
contract HookProtocol is
  PermissionConstants,
  AccessControl,
  IHookProtocol,
  Pausable
{
  address public override coveredCallContract;
  address public override vaultContract;
  address public override getWETHAddress;
  mapping(address => mapping(bytes32 => bool)) collectionConfigs;

<<<<<<< HEAD
  constructor(address admin, address weth) {
    require(Address.isContract(weth), "weth must be a contract");
    require(
      admin != address(0),
      "admin address cannot be set to the zero address"
    );
    _setupRole(ALLOWLISTER_ROLE, admin);
    _setupRole(PAUSER_ROLE, admin);
    _setupRole(VAULT_UPGRADER, admin);
    _setupRole(CALL_UPGRADER, admin);
    // create a distinct admin role
    _setupRole(ADMIN_ROLE, admin);
    _setupRole(MARKET_CONF, admin);
    _setupRole(COLLECTION_CONF, admin);
=======
  constructor(
    address allowlister,
    address pauser,
    address vaultUpgrader,
    address callUpgrader,
    address marketConf,
    address collectionConf,
    address weth
  ) {
    _setupRole(ALLOWLISTER_ROLE, allowlister);
    _setupRole(PAUSER_ROLE, pauser);
    _setupRole(VAULT_UPGRADER, vaultUpgrader);
    _setupRole(CALL_UPGRADER, callUpgrader);
    _setupRole(MARKET_CONF, marketConf);
    _setupRole(COLLECTION_CONF, collectionConf);
>>>>>>> 6cd1a052

    // allow the admin to add and remove other roles
    _setRoleAdmin(ALLOWLISTER_ROLE, ALLOWLISTER_ROLE);
    _setRoleAdmin(PAUSER_ROLE, PAUSER_ROLE);
    _setRoleAdmin(VAULT_UPGRADER, VAULT_UPGRADER);
    _setRoleAdmin(CALL_UPGRADER, CALL_UPGRADER);
    _setRoleAdmin(MARKET_CONF, MARKET_CONF);
    _setRoleAdmin(COLLECTION_CONF, COLLECTION_CONF);
    // set weth
    getWETHAddress = weth;
  }

  function setCollectionConfig(
    address collectionAddress,
    bytes32 config,
    bool value
  ) external onlyRole(COLLECTION_CONF) {
    collectionConfigs[collectionAddress][config] = value;
  }

  /// @dev See {IHookProtocol-getCollectionConfig}.
  function getCollectionConfig(address collectionAddress, bytes32 conf)
    external
    view
    returns (bool value)
  {
    return collectionConfigs[collectionAddress][conf];
  }

  modifier callUpgraderOnly() {
    require(
      hasRole(CALL_UPGRADER, msg.sender),
      "Caller is not a call upgrader"
    );
    _;
  }

  modifier vaultUpgraderOnly() {
    require(
      hasRole(VAULT_UPGRADER, msg.sender),
      "Caller is not a vault upgrader"
    );
    _;
  }

  /// @notice throws an exception when the protocol is paused
  function throwWhenPaused() external view whenNotPaused {
    // depend on the modifier to throw.
    return;
  }

  function unpause() external {
    require(hasRole(PAUSER_ROLE, msg.sender), "Caller is not an admin");
    _unpause();
    emit PausedUpdated(false);
  }

  function pause() external {
    require(hasRole(PAUSER_ROLE, msg.sender), "Caller is not an admin");
    _pause();
    emit PausedUpdated(true);
  }

  /// @notice Allows an admin to set the address of the deployed covered call factory
  /// @dev This address is used by other protocols searching for the registry of
  /// protocols.
  /// @param coveredCallFactoryContract the address of the deployed covered call contract
  function setCoveredCallFactory(address coveredCallFactoryContract)
    external
    callUpgraderOnly
  {
    require(
      Address.isContract(coveredCallFactoryContract),
      "setCoveredCallFactory: implementation is not a contract"
    );
    coveredCallContract = coveredCallFactoryContract;
  }

  /// @notice Allows an admin to set the address of the deployed vault factory
  /// @dev allows all protocol components, including the call factory, to look up the
  /// vault factory.
  /// @param vaultFactoryContract the deployed vault factory
  function setVaultFactory(address vaultFactoryContract)
    external
    vaultUpgraderOnly
  {
    require(
      Address.isContract(vaultFactoryContract),
      "setVaultFactory: implementation is not a contract"
    );
    vaultContract = vaultFactoryContract;
  }
}<|MERGE_RESOLUTION|>--- conflicted
+++ resolved
@@ -62,22 +62,6 @@
   address public override getWETHAddress;
   mapping(address => mapping(bytes32 => bool)) collectionConfigs;
 
-<<<<<<< HEAD
-  constructor(address admin, address weth) {
-    require(Address.isContract(weth), "weth must be a contract");
-    require(
-      admin != address(0),
-      "admin address cannot be set to the zero address"
-    );
-    _setupRole(ALLOWLISTER_ROLE, admin);
-    _setupRole(PAUSER_ROLE, admin);
-    _setupRole(VAULT_UPGRADER, admin);
-    _setupRole(CALL_UPGRADER, admin);
-    // create a distinct admin role
-    _setupRole(ADMIN_ROLE, admin);
-    _setupRole(MARKET_CONF, admin);
-    _setupRole(COLLECTION_CONF, admin);
-=======
   constructor(
     address allowlister,
     address pauser,
@@ -87,13 +71,37 @@
     address collectionConf,
     address weth
   ) {
+    require(Address.isContract(weth), "weth must be a contract");
+    require(
+      allowlister != address(0),
+      "allowlister address cannot be set to the zero address"
+    );
+    require(
+      pauser != address(0),
+      "pauser address cannot be set to the zero address"
+    );
+    require(
+      vaultUpgrader != address(0),
+      "admin address cannot be set to the zero address"
+    );
+    require(
+      callUpgrader != address(0),
+      "callUpgrader address cannot be set to the zero address"
+    );
+    require(
+      marketConf != address(0),
+      "marketConf address cannot be set to the zero address"
+    );
+    require(
+      collectionConf != address(0),
+      "collectionConf address cannot be set to the zero address"
+    );
     _setupRole(ALLOWLISTER_ROLE, allowlister);
     _setupRole(PAUSER_ROLE, pauser);
     _setupRole(VAULT_UPGRADER, vaultUpgrader);
     _setupRole(CALL_UPGRADER, callUpgrader);
     _setupRole(MARKET_CONF, marketConf);
     _setupRole(COLLECTION_CONF, collectionConf);
->>>>>>> 6cd1a052
 
     // allow the admin to add and remove other roles
     _setRoleAdmin(ALLOWLISTER_ROLE, ALLOWLISTER_ROLE);
