--- conflicted
+++ resolved
@@ -153,8 +153,8 @@
         );
       }
       emit AssetReceived(
-        from,
         this.getBeneficialOwner(uint32(ASSET_ID)),
+        operator,
         msg.sender,
         ASSET_ID
       );
@@ -169,15 +169,6 @@
         "onERC721Received-non-escrow asset returned when airdrops are disabled"
       );
     }
-<<<<<<< HEAD
-=======
-    emit AssetReceived(
-      this.getBeneficialOwner(uint32(ASSET_ID)),
-      operator,
-      msg.sender,
-      ASSET_ID
-    );
->>>>>>> 95d9011b
     return this.onERC721Received.selector;
   }
 
