--- conflicted
+++ resolved
@@ -164,13 +164,7 @@
   /// @notice Looks up the expiration timestamp of the current entitlement
   /// @dev returns the 0 if no entitlement is set
   /// @return the block timestamp after which the entitlement expires
-  function entitlementExpiration(uint32 assetId)
-    external
-    view
-<<<<<<< HEAD
-    returns (uint32);
-=======
-    returns (uint32 expiry);
+  function entitlementExpiration(uint32 assetId) external view returns (uint32);
 
   /// @notice Gives permission to `to` to impose an entitlement upon `assetId`
   ///
@@ -189,6 +183,5 @@
   ///
   /// - `assetId` must exist.
   ///
-  function getApproved(uint32 assetId) external view returns (address operator);
->>>>>>> de374730
+  function getApproved(uint32 assetId) external view returns (address);
 }