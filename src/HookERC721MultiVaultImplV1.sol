--- conflicted
+++ resolved
@@ -262,8 +262,8 @@
         _setBeneficialOwner(uint32(tokenId), from);
       }
       emit AssetReceived(
-        from,
         this.getBeneficialOwner(uint32(tokenId)),
+        operator,
         msg.sender,
         uint32(tokenId)
       );
@@ -278,17 +278,6 @@
         "onERC721Received-non-escrow asset returned when airdrops are disabled"
       );
     }
-
-<<<<<<< HEAD
-=======
-    emit AssetReceived(
-      this.getBeneficialOwner(uint32(tokenId)),
-      operator,
-      msg.sender,
-      uint32(tokenId)
-    );
-
->>>>>>> 95d9011b
     return this.onERC721Received.selector;
   }
 
