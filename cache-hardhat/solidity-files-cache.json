--- conflicted
+++ resolved
@@ -733,15 +733,9 @@
         "IERC165"
       ]
     },
-<<<<<<< HEAD
     "/Users/eliecerchicott/Work/protocol/src/HookERC721VaultImplV1.sol": {
-      "lastModificationDate": 1653356190028,
-      "contentHash": "d2ae8c6cf6e432c19b1161540bfe738b",
-=======
-    "/Users/jake/code/protocol/src/HookERC721VaultImplV1.sol": {
-      "lastModificationDate": 1653366964341,
+      "lastModificationDate": 1653394568689,
       "contentHash": "51c026fa113b339ec764c5c0181b4961",
->>>>>>> f17d3d0b
       "sourceName": "src/HookERC721VaultImplV1.sol",
       "solcConfig": {
         "version": "0.8.10",
@@ -1006,15 +1000,9 @@
         "Entitlements"
       ]
     },
-<<<<<<< HEAD
     "/Users/eliecerchicott/Work/protocol/src/lib/Signatures.sol": {
-      "lastModificationDate": 1651266222893,
-      "contentHash": "5087a8c1357c38bb238410e3459bb23f",
-=======
-    "/Users/jake/code/protocol/src/lib/Signatures.sol": {
-      "lastModificationDate": 1653366926468,
+      "lastModificationDate": 1653394568690,
       "contentHash": "6bfa428f5899eccd78633cbb7292772d",
->>>>>>> f17d3d0b
       "sourceName": "src/lib/Signatures.sol",
       "solcConfig": {
         "version": "0.8.10",
@@ -1082,15 +1070,9 @@
         "EIP712"
       ]
     },
-<<<<<<< HEAD
     "/Users/eliecerchicott/Work/protocol/src/interfaces/IHookVault.sol": {
-      "lastModificationDate": 1653356190029,
-      "contentHash": "ee63adaaadd78fccc4ce7bad6beb28c2",
-=======
-    "/Users/jake/code/protocol/src/interfaces/IHookVault.sol": {
-      "lastModificationDate": 1653364217533,
+      "lastModificationDate": 1653394568689,
       "contentHash": "8c677b24eea1b7ab14ecf46146a8e2f0",
->>>>>>> f17d3d0b
       "sourceName": "src/interfaces/IHookVault.sol",
       "solcConfig": {
         "version": "0.8.10",
@@ -1161,15 +1143,9 @@
         "IERC721Receiver"
       ]
     },
-<<<<<<< HEAD
     "/Users/eliecerchicott/Work/protocol/src/HookERC721MultiVaultImplV1.sol": {
-      "lastModificationDate": 1653310037612,
-      "contentHash": "4612a23cadb1dc671814057c3d8ac009",
-=======
-    "/Users/jake/code/protocol/src/HookERC721MultiVaultImplV1.sol": {
-      "lastModificationDate": 1653364952146,
-      "contentHash": "b541f509dacfa51dea68ca20f9075dba",
->>>>>>> f17d3d0b
+      "lastModificationDate": 1653394568688,
+      "contentHash": "1d2eb5245e6cf268628905c1ed6da957",
       "sourceName": "src/HookERC721MultiVaultImplV1.sol",
       "solcConfig": {
         "version": "0.8.10",
@@ -1664,13 +1640,8 @@
         "HookStrings"
       ]
     },
-<<<<<<< HEAD
     "/Users/eliecerchicott/Work/protocol/src/HookERC721VaultFactory.sol": {
       "lastModificationDate": 1653356190028,
-=======
-    "/Users/jake/code/protocol/src/HookERC721VaultFactory.sol": {
-      "lastModificationDate": 1653360934698,
->>>>>>> f17d3d0b
       "contentHash": "c3f2519317c084492f254491c6c49215",
       "sourceName": "src/HookERC721VaultFactory.sol",
       "solcConfig": {
@@ -1822,15 +1793,9 @@
         "IHookERC721VaultFactory"
       ]
     },
-<<<<<<< HEAD
     "/Users/eliecerchicott/Work/protocol/src/HookCoveredCallImplV1.sol": {
       "lastModificationDate": 1653347196881,
       "contentHash": "868a837f568aff4bab112640bf4a9278",
-=======
-    "/Users/jake/code/protocol/src/HookCoveredCallImplV1.sol": {
-      "lastModificationDate": 1653364217530,
-      "contentHash": "640ed26def405ecae3e705c142e5e786",
->>>>>>> f17d3d0b
       "sourceName": "src/HookCoveredCallImplV1.sol",
       "solcConfig": {
         "version": "0.8.10",
